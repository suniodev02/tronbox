{
  "private": true,
  "scripts": {
    "build:debugger": "(cd packages/truffle-debugger && npm run build)",
    "lerna:bootstrap": "lerna bootstrap",
    "bootstrap": "npm run update:tronweb && npm run lerna:bootstrap && npm run build:debugger",
    "test": "lerna run test --stream -- --colors",
    "ci": "./scripts/ci.sh",
    "build:tronbox": "cd packages/tronbox && npm run build",
    "publish": "cd packages/tronbox && npm publish",
    "init-submodules": "git submodule init && npm run update-submodules",
<<<<<<< HEAD
    "update-submodules": "git submodule update --init --recursive && npm update-tronweb",
    "update-tronweb": "(cd packages/tronwrap/tron-web && yarn)",
    "build:tronweb-dev": "(cd packages/tronwrap/tron-web && yarn build:dev)"
=======
    "update-submodules": "git submodule update --init --recursive",
    "update:tronweb": "(cd packages/tronwrap/tron-web && git pull && yarn install && yarn build)"
>>>>>>> cbbc1412
  },
  "devDependencies": {
    "lerna": "^2.11.0"
  },
  "workspaces": {
    "packages": [
      "packages/*"
    ]
  }
}<|MERGE_RESOLUTION|>--- conflicted
+++ resolved
@@ -9,14 +9,8 @@
     "build:tronbox": "cd packages/tronbox && npm run build",
     "publish": "cd packages/tronbox && npm publish",
     "init-submodules": "git submodule init && npm run update-submodules",
-<<<<<<< HEAD
-    "update-submodules": "git submodule update --init --recursive && npm update-tronweb",
-    "update-tronweb": "(cd packages/tronwrap/tron-web && yarn)",
-    "build:tronweb-dev": "(cd packages/tronwrap/tron-web && yarn build:dev)"
-=======
     "update-submodules": "git submodule update --init --recursive",
     "update:tronweb": "(cd packages/tronwrap/tron-web && git pull && yarn install && yarn build)"
->>>>>>> cbbc1412
   },
   "devDependencies": {
     "lerna": "^2.11.0"
