{
  "name": "tronbox",
  "namespace": "tronprotocol",
<<<<<<< HEAD
  "version": "2.1.0",
=======
  "version": "2.0.13",
>>>>>>> cbbc1412
  "description": "TronBox - Simple development framework for tronweb",
  "dependencies": {
    "mocha": "^4.1.0",
    "original-require": "1.0.1"
  },
  "devDependencies": {
    "clean-webpack-plugin": "^0.1.16",
    "copy-webpack-plugin": "^4.0.1",
    "fs-extra": "6.0.1",
    "ganache-cli": "6.1.0-beta.4",
    "glob": "^7.1.2",
    "js-scrypt": "^0.2.0",
    "meta-npm": "^0.0.22",
    "meta-pkgs": "^0.2.0",
    "mocha": "5.2.0",
    "prepend-file": "^1.3.1",
    "semver": "^5.5.0",
    "shebang-loader": "0.0.1",
    "stream-buffers": "^3.0.1",
    "tmp": "0.0.33",
    "truffle-box": "^1.0.7",
    "truffle-contract": "^3.0.6",
    "truffle-core": "^4.1.14",
    "web3": "0.20.6",
    "webpack": "^2.5.1",
    "yargs": "^8.0.2"
  },
  "bin": {
    "tronbox": "./build/cli.bundled.js"
  },
  "scripts": {
    "prepare": "npm run build",
    "build": "npm run build-tronweb && npm run build-cli",
    "build-tronweb": "cd ../tronwrap/tron-web && yarn build -p",
    "build-cli": "webpack --config ./cli.webpack.config.js",
    "test": "echo \"Error: tests will be fixed soon in a new release\" && exit 1",
    "publish:byoc": "node ./scripts/prereleaseVersion.js byoc-safe byoc",
    "publish:next": "node ./scripts/prereleaseVersion.js next next"
  },
  "repository": {
    "type": "git",
    "url": "https://github.com/tronprotocol/tron-box.git"
  },
  "homepage": "https://github.com/tronprotocol/tron-box/",
  "bugs": {
    "url": "https://github.com/tronprotocol/tron-box/issues"
  },
  "originalAuthor": "consensys.net",
  "author": "tron.network",
  "authors": [
    {
      "name": "Tim Coulter",
      "email": "tim@timothyjcoulter.com",
      "url": "https://github.com/tcoulter"
    },
    {
      "name": "alinger",
      "email": "alinger@forke.cn"
    },
    {
      "name": "Francesco Sullo",
      "email": "francesco@sullo.co",
      "url": "https://github.com/sullof"
    }
  ],
  "publishConfig": {
    "access": "public"
  }
}<|MERGE_RESOLUTION|>--- conflicted
+++ resolved
@@ -1,11 +1,7 @@
 {
   "name": "tronbox",
   "namespace": "tronprotocol",
-<<<<<<< HEAD
   "version": "2.1.0",
-=======
-  "version": "2.0.13",
->>>>>>> cbbc1412
   "description": "TronBox - Simple development framework for tronweb",
   "dependencies": {
     "mocha": "^4.1.0",
